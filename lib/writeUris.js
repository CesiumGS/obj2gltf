--- conflicted
+++ resolved
@@ -5,12 +5,7 @@
 var path = require('path');
 var Promise = require('bluebird');
 
-<<<<<<< HEAD
-var fsExtraOutputFile = Promise.promisify(fsExtra.outputFile);
-
 var defined = Cesium.defined;
-=======
->>>>>>> 8701c877
 var RuntimeError = Cesium.RuntimeError;
 
 module.exports = writeUris;
