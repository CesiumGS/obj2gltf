--- conflicted
+++ resolved
@@ -74,14 +74,14 @@
         var meshIndex;
 
         if (meshesLength === 1) {
-            meshIndex = addMesh(gltf, materials, bufferState, uint32Indices, meshes[0]);
+            meshIndex = addMesh(gltf, materials, bufferState, uint32Indices, meshes[0], options);
             addNode(gltf, node.name, meshIndex, undefined);
         } else {
             // Add meshes as child nodes
             var parentIndex = addNode(gltf, node.name);
             for (var j = 0; j < meshesLength; ++j) {
                 var mesh = meshes[j];
-                meshIndex = addMesh(gltf, materials, bufferState, uint32Indices, mesh);
+                meshIndex = addMesh(gltf, materials, bufferState, uint32Indices, mesh, options);
                 addNode(gltf, mesh.name, meshIndex, parentIndex);
             }
         }
@@ -238,11 +238,7 @@
     }
 }
 
-<<<<<<< HEAD
-function addMaterial(gltf, material, options) {
-=======
-function addGltfMaterial(gltf, material) {
->>>>>>> 2fde781c
+function addGltfMaterial(gltf, material, options) {
     resolveTextures(gltf, material);
     var materialIndex = gltf.materials.length;
     if (options.unlit) {
@@ -273,12 +269,12 @@
     }
 }
 
-function getOrCreateGltfMaterial(gltf, materials, materialName) {
+function getOrCreateGltfMaterial(gltf, materials, materialName, options) {
     var material = getMaterialByName(materials, materialName);
     var materialIndex = getMaterialIndex(gltf.materials, materialName);
 
     if (!defined(materialIndex)) {
-        materialIndex = addGltfMaterial(gltf, material);
+        materialIndex = addGltfMaterial(gltf, material, options);
     }
 
     return materialIndex;
@@ -301,10 +297,6 @@
     return splitMaterialName;
 }
 
-<<<<<<< HEAD
-    if (!defined(materialIndex)) {
-        materialIndex = addMaterial(gltf, material, options);
-=======
 function splitIncompatibleMaterials(nodes, materials, options) {
     var splitMaterials = [];
     var primitiveInfoByMaterial = {};
@@ -343,7 +335,6 @@
                 splitMaterials.push(splitMaterial);
             }
         }
->>>>>>> 2fde781c
     }
     return splitMaterials;
 }
@@ -406,7 +397,7 @@
     return false;
 }
 
-function addPrimitive(gltf, materials, bufferState, uint32Indices, mesh, primitive, index) {
+function addPrimitive(gltf, materials, bufferState, uint32Indices, mesh, primitive, index, options) {
     var hasPositions = primitive.positions.length > 0;
     var hasNormals = primitive.normals.length > 0;
     var hasUVs = primitive.uvs.length > 0;
@@ -443,7 +434,7 @@
     primitive.uvs = undefined;
     primitive.indices = undefined;
 
-    var materialIndex = getOrCreateGltfMaterial(gltf, materials, primitive.material);
+    var materialIndex = getOrCreateGltfMaterial(gltf, materials, primitive.material, options);
 
     return {
         attributes : attributes,
@@ -453,12 +444,12 @@
     };
 }
 
-function addMesh(gltf, materials, bufferState, uint32Indices, mesh) {
+function addMesh(gltf, materials, bufferState, uint32Indices, mesh, options) {
     var gltfPrimitives = [];
     var primitives = mesh.primitives;
     var primitivesLength = primitives.length;
     for (var i = 0; i < primitivesLength; ++i) {
-        gltfPrimitives.push(addPrimitive(gltf, materials, bufferState, uint32Indices, mesh, primitives[i], i));
+        gltfPrimitives.push(addPrimitive(gltf, materials, bufferState, uint32Indices, mesh, primitives[i], i, options));
     }
 
     var gltfMesh = {
