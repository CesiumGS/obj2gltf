{
  "name": "obj2gltf",
  "version": "1.2.0",
  "description": "Convert OBJ model format to glTF",
  "license": "Apache-2.0",
  "contributors": [
    {
      "name": "Analytical Graphics, Inc. and Contributors",
      "url": "https://github.com/AnalyticalGraphicsInc/obj2gltf/graphs/contributors"
    }
  ],
  "keywords": [
    "obj",
    "gltf"
  ],
  "homepage": "https://github.com/AnalyticalGraphicsInc/obj2gltf",
  "repository": {
    "type": "git",
    "url": "git@github.com:AnalyticalGraphicsInc/obj2gltf.git"
  },
  "bugs": {
    "url": "https://github.com/AnalyticalGraphicsInc/obj2gltf/issues"
  },
  "main": "index.js",
  "engines": {
    "node": ">=4.0.0"
  },
  "dependencies": {
<<<<<<< HEAD
    "bluebird": "^3.4.7",
    "cesium": "^1.31.0",
    "event-stream": "^3.3.4",
    "fs-extra": "^2.0.0",
    "gltf-pipeline": "^0.1.0-alpha11",
    "jpeg-js": "^0.2.0",
    "mime": "^1.3.4",
    "pngjs": "^3.2.0",
    "uuid": "^3.0.1",
    "yargs": "^7.0.1"
=======
    "bluebird": "^3.5.0",
    "cesium": "^1.35.2",
    "fs-extra": "^3.0.1",
    "gltf-pipeline": "^1.0.0",
    "mime": "^1.3.6",
    "pngjs": "^3.2.0",
    "uuid": "^3.1.0",
    "yargs": "^8.0.2"
>>>>>>> 8701c877
  },
  "devDependencies": {
    "coveralls": "^2.13.1",
    "eslint": "^4.2.0",
    "eslint-config-cesium": "^2.0.1",
    "gulp": "^3.9.1",
    "jasmine": "^2.6.0",
    "jasmine-spec-reporter": "^4.1.1",
    "jsdoc": "^3.5.1",
    "nyc": "^11.0.3",
    "open": "^0.0.5",
    "requirejs": "^2.3.3"
  },
  "scripts": {
    "jsdoc": "jsdoc ./lib -R ./README.md -d doc",
    "eslint": "eslint \"./**/*.js\" --cache --quiet",
    "test": "gulp test",
    "test-watch": "gulp test-watch",
    "coverage": "gulp coverage",
    "coveralls": "cat ./coverage/lcov.info | ./node_modules/.bin/coveralls"
  },
  "bin": {
    "obj2gltf": "./bin/obj2gltf.js"
  }
}<|MERGE_RESOLUTION|>--- conflicted
+++ resolved
@@ -26,27 +26,15 @@
     "node": ">=4.0.0"
   },
   "dependencies": {
-<<<<<<< HEAD
-    "bluebird": "^3.4.7",
-    "cesium": "^1.31.0",
-    "event-stream": "^3.3.4",
-    "fs-extra": "^2.0.0",
-    "gltf-pipeline": "^0.1.0-alpha11",
-    "jpeg-js": "^0.2.0",
-    "mime": "^1.3.4",
-    "pngjs": "^3.2.0",
-    "uuid": "^3.0.1",
-    "yargs": "^7.0.1"
-=======
     "bluebird": "^3.5.0",
     "cesium": "^1.35.2",
-    "fs-extra": "^3.0.1",
+    "fs-extra": "^4.0.0",
     "gltf-pipeline": "^1.0.0",
+    "jpeg-js": "^0.3.3",
     "mime": "^1.3.6",
     "pngjs": "^3.2.0",
     "uuid": "^3.1.0",
     "yargs": "^8.0.2"
->>>>>>> 8701c877
   },
   "devDependencies": {
     "coveralls": "^2.13.1",
@@ -55,7 +43,7 @@
     "gulp": "^3.9.1",
     "jasmine": "^2.6.0",
     "jasmine-spec-reporter": "^4.1.1",
-    "jsdoc": "^3.5.1",
+    "jsdoc": "^3.5.3",
     "nyc": "^11.0.3",
     "open": "^0.0.5",
     "requirejs": "^2.3.3"
