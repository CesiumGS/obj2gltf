{
  "name": "obj2gltf",
  "version": "1.1.1",
  "description": "Convert OBJ model format to glTF",
  "license": "Apache-2.0",
  "contributors": [
    {
      "name": "Analytical Graphics, Inc., and Contributors",
      "url": "https://github.com/AnalyticalGraphicsInc/obj2gltf/graphs/contributors"
    }
  ],
  "keywords": [
    "obj",
    "gltf"
  ],
  "homepage": "https://github.com/AnalyticalGraphicsInc/obj2gltf",
  "repository": {
    "type": "git",
    "url": "git@github.com:AnalyticalGraphicsInc/obj2gltf.git"
  },
  "bugs": {
    "url": "https://github.com/AnalyticalGraphicsInc/obj2gltf/issues"
  },
  "main": "index.js",
  "engines": {
    "node": ">=4.0.0"
  },
  "dependencies": {
    "bluebird": "^3.4.7",
    "cesium": "^1.31.0",
    "event-stream": "^3.3.4",
    "fs-extra": "^2.0.0",
    "gltf-pipeline": "^0.1.0-alpha11",
    "jpeg-js": "^0.2.0",
    "mime": "^1.3.4",
<<<<<<< HEAD
    "pngjs": "^3.2.0",
=======
    "pngjs": "^3.0.1",
    "uuid": "^3.0.1",
>>>>>>> cab89112
    "yargs": "^7.0.1"
  },
  "devDependencies": {
    "coveralls": "^2.12.0",
    "gulp": "^3.9.1",
    "gulp-jshint": "^2.0.4",
    "istanbul": "^0.4.5",
    "jasmine": "^2.5.3",
    "jasmine-spec-reporter": "^3.2.0",
    "jsdoc": "^3.4.3",
    "jshint": "^2.9.4",
    "jshint-stylish": "^2.2.1",
    "open": "^0.0.5",
    "requirejs": "^2.3.3"
  },
  "scripts": {
    "jsdoc": "jsdoc ./lib -R ./README.md -d doc",
    "jsHint": "gulp jsHint",
    "jsHint-watch": "gulp jsHint-watch",
    "test": "gulp test",
    "test-watch": "gulp test-watch",
    "coverage": "gulp coverage",
    "coveralls": "cat ./coverage/lcov.info | ./node_modules/.bin/coveralls"
  },
  "bin": {
    "obj2gltf": "./bin/obj2gltf.js"
  }
}<|MERGE_RESOLUTION|>--- conflicted
+++ resolved
@@ -33,12 +33,8 @@
     "gltf-pipeline": "^0.1.0-alpha11",
     "jpeg-js": "^0.2.0",
     "mime": "^1.3.4",
-<<<<<<< HEAD
     "pngjs": "^3.2.0",
-=======
-    "pngjs": "^3.0.1",
     "uuid": "^3.0.1",
->>>>>>> cab89112
     "yargs": "^7.0.1"
   },
   "devDependencies": {
